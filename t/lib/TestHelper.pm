--- conflicted
+++ resolved
@@ -1,12 +1,7 @@
 package TestHelper;
 use Moose::Role;
 use Test::Most;
-<<<<<<< HEAD
-use File::Slurper;
-=======
 use Test::Files qw(compare_ok);
->>>>>>> b1ca0c16
-
 
 sub mock_execute_script_and_check_output {
     my ( $script_name, $scripts_and_expected_files ) = @_;
@@ -30,11 +25,7 @@
             my $actual_output_file_name = $scripts_and_expected_files->{$script_parameters}->[0];
             my $expected_output_file_name = $scripts_and_expected_files->{$script_parameters}->[1];
             ok(-e $actual_output_file_name, "Actual output file exists $actual_output_file_name");
-<<<<<<< HEAD
-            is(read_text($actual_output_file_name), read_text($expected_output_file_name), "Actual and expected output match for '$script_parameters'");
-=======
             compare_ok($actual_output_file_name, $expected_output_file_name, "Actual and expected output match for '$script_parameters'");
->>>>>>> b1ca0c16
             unlink($actual_output_file_name);
         }
         close STDOUT;
