package Bio::InterProScanWrapper::External::LSFInterProScan;

# ABSTRACT: Run interproscan via LSF jobs

=head1 SYNOPSIS

Run interproscan via LSF jobs
   use Bio::InterProScanWrapper::External::LSFInterProScan;
   
   my $obj = Bio::InterProScanWrapper::External::LSFInterProScan->new(
     protein_files => ['abc.fa','efg.fa'],
     exec => 'abc',
   );
   $obj->run();

=cut

use Moose;
use LSF;
use LSF::JobManager;
use File::Basename;
use Bio::InterProScanWrapper::Exceptions;

has 'input_file'          => ( is => 'ro', isa => 'Str',      required => 1 );
has 'input_is_gff'        => ( is => 'ro', isa => 'Bool',     required => 1 );
has 'protein_file'        => ( is => 'ro', isa => 'Str',      required => 1 );
has 'protein_files'       => ( is => 'ro', isa => 'ArrayRef', required => 1 );
has 'temp_directory_name' => ( is => 'ro', isa => 'Str',      required => 1 );
has 'output_file'         => ( is => 'ro', isa => 'Str',      required => 1 );
has 'memory_in_mb'        => ( is => 'ro', isa => 'Int',      default  => 8000 );
has 'queue'               => ( is => 'ro', isa => 'Str',      default  => 'normal' );
has '_job_manager'        => ( is => 'ro', isa => 'LSF::JobManager', lazy     => 1, builder => '_build__job_manager' );
<<<<<<< HEAD
has 'exec'                => ( is => 'ro', isa => 'Str', 	    default  => '/software/pathogen/external/apps/usr/local/interproscan-5.28-67.0/interproscan.sh' );
has 'output_type'         => ( is => 'ro', isa => 'Str', 	    default => 'gff3' );
has '_output_suffix'      => ( is => 'ro', isa => 'Str', 	    default  => '.out' );
has 'tokens_per_job'      => ( is => 'ro', isa => 'Int', 	    default  => 25 );
=======
has 'exec'                => ( is => 'ro', isa => 'Str', default  => '/software/pathogen/external/apps/usr/local/interproscan-5.28-67.0/interproscan.sh' );
has 'output_type'         => ( is => 'ro', isa => 'Str', default => 'gff3' );
has '_output_suffix'      => ( is => 'ro', isa => 'Str', default  => '.out' );
has 'tokens_per_job'      => ( is => 'ro', isa => 'Int', default  => 25 );

>>>>>>> 75558fb3
                          
# A single instance uses more than 1 cpu so you need to reserve more slots
has '_cpus_per_command'  => ( is => 'ro', isa => 'Int',  default  => 7 );

sub _build__job_manager {
    my ($self) = @_;
    return LSF::JobManager->new( -q => $self->queue );
}

sub _generate_memory_parameter {
    my ($self) = @_;
    return "select[mem > ".$self->memory_in_mb."] rusage[mem=".$self->memory_in_mb.", iprscantok=".$self->tokens_per_job."] span[hosts=1]";
}

sub _submit_job {
    my ( $self, $sequence_temp_files_directory, $number_of_files ) = @_;

    my($filename, $directories, $suffix) = fileparse($self->protein_file);
    $filename =~ s!\W!_!gi;
    my $job_array_name = "iprscan_".$filename."_".int(rand(100))."[1-$number_of_files]";
    
    $self->_job_manager->submit(
        -o => ".iprscan.o",
        -e => ".iprscan.e",
        -M => $self->memory_in_mb,
        -R => $self->_generate_memory_parameter,
        -n => $self->_cpus_per_command,
        -J => $job_array_name,
        $self->_construct_cmd($sequence_temp_files_directory)
    );
}

sub _construct_cmd
{ 
  my ($self, $sequence_temp_files_directory) = @_;
  my $cmd = join(
      ' ',
      (
          $self->exec, '-f', $self->output_type, '--goterms', '--iprlookup',
          '--pathways', '-i', $sequence_temp_files_directory.'/'.'$LSB_JOBINDEX'.'.seq', '--outfile', $sequence_temp_files_directory.'/'.'$LSB_JOBINDEX'.'.seq'. $self->_output_suffix
      )
  );
}

sub _construct_dependancy_params
{
   my ($self, $ids) = @_;
   return '' if((! defined($ids)) || @{$ids} == 0);
   
   my @done_ids;
   for my $id ( @{$ids})
   {
     push(@done_ids, 'done('.$id.')');
   }
   return join('&&', @done_ids);
}

sub run {
    my ($self) = @_;
    my @submitted_job_ids;
    
    my($filename, $directories, $suffix) = fileparse($self->protein_files->[0]);
    my $number_of_protein_files = @{$self->protein_files};
    
    my $submitted_job = $self->_submit_job($directories,$number_of_protein_files );
    
    if(defined($submitted_job))
    {
      push(@submitted_job_ids, $submitted_job->id);
    }
    
    my $merge_dependancy_params =  $self->_construct_dependancy_params(\@submitted_job_ids);
    $self->_submit_merge_job($merge_dependancy_params);

    if ($self->input_is_gff) {
      my $go_extraction_dependancy_params =  $self->_construct_dependancy_params(\@submitted_job_ids);
      $self->_submit_go_extraction_job($go_extraction_dependancy_params);
    }

    1;
}

sub _submit_merge_job {
    my ( $self,$dependancy_params) = @_;
    $self->_job_manager->submit(
        -o => ".iprscan.o",
        -e => ".iprscan.e",
        -M => $self->memory_in_mb,
        -R => $self->_generate_memory_parameter,
        -w => $dependancy_params,
        $self->_create_merge_cmd
    );
}

sub _create_merge_cmd
{
   my ($self) = @_;
   my $command = join(' ',('merge_results_annotate_eukaryotes', '-a',$self->protein_file, '-o', $self->output_file, '--intermediate_output_dir', $self->temp_directory_name));
   return $command;
}

sub _submit_go_extraction_job {
    my ( $self,$dependancy_params) = @_;
    $self->_job_manager->submit(
        -o => ".iprscan.o",
        -e => ".iprscan.e",
        -M => $self->memory_in_mb,
        -R => $self->_generate_memory_parameter,
        -w => $dependancy_params,
        $self->_create_go_extraction_cmd
    );
}

sub _create_go_extraction_cmd
{
   my ($self) = @_;
   my $command = join(' ',('extract_interproscan_go_terms', '-i', $self->output_file, '-e', $self->input_file));
   return $command;
}

no Moose;
__PACKAGE__->meta->make_immutable;

1;<|MERGE_RESOLUTION|>--- conflicted
+++ resolved
@@ -30,18 +30,10 @@
 has 'memory_in_mb'        => ( is => 'ro', isa => 'Int',      default  => 8000 );
 has 'queue'               => ( is => 'ro', isa => 'Str',      default  => 'normal' );
 has '_job_manager'        => ( is => 'ro', isa => 'LSF::JobManager', lazy     => 1, builder => '_build__job_manager' );
-<<<<<<< HEAD
-has 'exec'                => ( is => 'ro', isa => 'Str', 	    default  => '/software/pathogen/external/apps/usr/local/interproscan-5.28-67.0/interproscan.sh' );
-has 'output_type'         => ( is => 'ro', isa => 'Str', 	    default => 'gff3' );
-has '_output_suffix'      => ( is => 'ro', isa => 'Str', 	    default  => '.out' );
-has 'tokens_per_job'      => ( is => 'ro', isa => 'Int', 	    default  => 25 );
-=======
 has 'exec'                => ( is => 'ro', isa => 'Str', default  => '/software/pathogen/external/apps/usr/local/interproscan-5.28-67.0/interproscan.sh' );
 has 'output_type'         => ( is => 'ro', isa => 'Str', default => 'gff3' );
 has '_output_suffix'      => ( is => 'ro', isa => 'Str', default  => '.out' );
 has 'tokens_per_job'      => ( is => 'ro', isa => 'Int', default  => 25 );
-
->>>>>>> 75558fb3
                           
 # A single instance uses more than 1 cpu so you need to reserve more slots
 has '_cpus_per_command'  => ( is => 'ro', isa => 'Int',  default  => 7 );
